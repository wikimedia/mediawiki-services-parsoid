<?php
declare( strict_types = 1 );

namespace Wikimedia\Parsoid\Wt2Html\DOM\Handlers;

use Wikimedia\Parsoid\DOM\Element;
use Wikimedia\Parsoid\Utils\DOMCompat;
use Wikimedia\Parsoid\Utils\DOMUtils;
use Wikimedia\Parsoid\Utils\DTState;
use Wikimedia\Parsoid\Utils\WTUtils;

class AddLinkAttributes {

	/**
	 * Adds classes to external links and interwiki links
	 */
	public static function handler( Element $a, DTState $state ): bool {
		if ( DOMUtils::hasRel( $a, "mw:ExtLink" ) ) {
			if ( $a->firstChild ) {
				// The "external free" class is reserved for links which
				// are syntactically unbracketed; see commit
				// 65fcb7a94528ea56d461b3c7b9cb4d4fe4e99211 in core.
				if ( WTUtils::isATagFromURLLinkSyntax( $a ) ) {
					$classInfoText = 'external free';
				} elseif ( WTUtils::isATagFromMagicLinkSyntax( $a ) ) {
					// PHP uses specific suffixes for RFC/PMID/ISBN (the last of
					// which is an internal link, not an mw:ExtLink), but we'll
					// keep it simple since magic links are deprecated.
					$classInfoText = 'external mw-magiclink';
				} else {
					$classInfoText = 'external text';
				}
			} else {
				$classInfoText = 'external autonumber';
			}
			$a->setAttribute( 'class', $classInfoText );
			$href = DOMCompat::getAttribute( $a, 'href' ) ?? '';
			$attribs = $state->env->getExternalLinkAttribs( $href );
			foreach ( $attribs as $key => $val ) {
				if ( $key === 'rel' ) {
					foreach ( $val as $v ) {
						DOMUtils::addRel( $a, $v );
					}
				} else {
<<<<<<< HEAD
                    // prevent parsing of non-string values
=======
					// prevent parsing of non-string values
>>>>>>> 214f3ff8
					$a->setAttribute( $key, !is_string($val) ? '' : $val );
				}
			}
		} elseif ( DOMUtils::hasRel( $a, 'mw:WikiLink/Interwiki' ) ) {
			DOMCompat::getClassList( $a )->add( 'extiw' );
		}
		return true;
	}
}<|MERGE_RESOLUTION|>--- conflicted
+++ resolved
@@ -42,11 +42,7 @@
 						DOMUtils::addRel( $a, $v );
 					}
 				} else {
-<<<<<<< HEAD
-                    // prevent parsing of non-string values
-=======
 					// prevent parsing of non-string values
->>>>>>> 214f3ff8
 					$a->setAttribute( $key, !is_string($val) ? '' : $val );
 				}
 			}
